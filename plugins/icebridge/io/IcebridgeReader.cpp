/******************************************************************************
* Copyright (c) 2014, Connor Manning, connor@hobu.co
*
* All rights reserved.
*
* Redistribution and use in source and binary forms, with or without
* modification, are permitted provided that the following
* conditions are met:
*
*     * Redistributions of source code must retain the above copyright
*       notice, this list of conditions and the following disclaimer.
*     * Redistributions in binary form must reproduce the above copyright
*       notice, this list of conditions and the following disclaimer in
*       the documentation and/or other materials provided
*       with the distribution.
*     * Neither the name of Hobu, Inc. or Flaxen Geo Consulting nor the
*       names of its contributors may be used to endorse or promote
*       products derived from this software without specific prior
*       written permission.
*
* THIS SOFTWARE IS PROVIDED BY THE COPYRIGHT HOLDERS AND CONTRIBUTORS
* "AS IS" AND ANY EXPRESS OR IMPLIED WARRANTIES, INCLUDING, BUT NOT
* LIMITED TO, THE IMPLIED WARRANTIES OF MERCHANTABILITY AND FITNESS
* FOR A PARTICULAR PURPOSE ARE DISCLAIMED. IN NO EVENT SHALL THE
* COPYRIGHT OWNER OR CONTRIBUTORS BE LIABLE FOR ANY DIRECT, INDIRECT,
* INCIDENTAL, SPECIAL, EXEMPLARY, OR CONSEQUENTIAL DAMAGES (INCLUDING,
* BUT NOT LIMITED TO, PROCUREMENT OF SUBSTITUTE GOODS OR SERVICES; LOSS
* OF USE, DATA, OR PROFITS; OR BUSINESS INTERRUPTION) HOWEVER CAUSED
* AND ON ANY THEORY OF LIABILITY, WHETHER IN CONTRACT, STRICT LIABILITY,
* OR TORT (INCLUDING NEGLIGENCE OR OTHERWISE) ARISING IN ANY WAY OUT
* OF THE USE OF THIS SOFTWARE, EVEN IF ADVISED OF THE POSSIBILITY
* OF SUCH DAMAGE.
****************************************************************************/

#include "IcebridgeReader.hpp"
#include <pdal/util/FileUtils.hpp>
#include <pdal/PointView.hpp>
#include <pdal/pdal_macros.hpp>

#include <map>

namespace
{
    const std::vector<pdal::hdf5::Hdf5ColumnData> hdf5Columns =
    {
        { "instrument_parameters/time_hhmmss",  H5::PredType::NATIVE_FLOAT },
        { "latitude",                           H5::PredType::NATIVE_FLOAT },
        { "longitude",                          H5::PredType::NATIVE_FLOAT },
        { "elevation",                          H5::PredType::NATIVE_FLOAT },
        { "instrument_parameters/xmt_sigstr",   H5::PredType::NATIVE_INT   },
        { "instrument_parameters/rcv_sigstr",   H5::PredType::NATIVE_INT   },
        { "instrument_parameters/azimuth",      H5::PredType::NATIVE_FLOAT },
        { "instrument_parameters/pitch",        H5::PredType::NATIVE_FLOAT },
        { "instrument_parameters/roll",         H5::PredType::NATIVE_FLOAT },
        { "instrument_parameters/gps_pdop",     H5::PredType::NATIVE_FLOAT },
        { "instrument_parameters/pulse_width",  H5::PredType::NATIVE_FLOAT },
        { "instrument_parameters/rel_time",     H5::PredType::NATIVE_FLOAT }
    };
}

namespace pdal
{

static PluginInfo const s_info = PluginInfo(
    "readers.icebridge",
    "NASA HDF5-based IceBridge ATM reader. \n" \
        "See http://nsidc.org/data/docs/daac/icebridge/ilatm1b/index.html \n" \
        "for more information.",
    "http://pdal.io/stages/readers.icebridge.html" );

CREATE_SHARED_PLUGIN(1, 0, IcebridgeReader, Reader, s_info)

std::string IcebridgeReader::getName() const { return s_info.name; }

Options IcebridgeReader::getDefaultOptions()
{
    Options options;
    options.add("filename", "", "file to read from");
    return options;
}


Dimension::IdList IcebridgeReader::getDefaultDimensions()
{
    Dimension::IdList ids;

    using namespace Dimension;

    ids.push_back(Id::OffsetTime);
    ids.push_back(Id::Y);
    ids.push_back(Id::X);
    ids.push_back(Id::Z);
    ids.push_back(Id::StartPulse);
    ids.push_back(Id::ReflectedPulse);
    ids.push_back(Id::ScanAngleRank);
    ids.push_back(Id::Pitch);
    ids.push_back(Id::Roll);
    ids.push_back(Id::Pdop);
    ids.push_back(Id::PulseWidth);
    ids.push_back(Id::GpsTime);
    return ids;
}


void IcebridgeReader::addDimensions(PointLayoutPtr layout)
{
    return layout->registerDims(getDefaultDimensions());
}


void IcebridgeReader::ready(PointTableRef table)
{
    m_hdf5Handler.initialize(m_filename, hdf5Columns);
    m_index = 0;
}

void IcebridgeReader::initialize(PointTableRef)
{
    // Data are WGS84 (4326) with ITRF2000 datum (6656)
    // See http://nsidc.org/data/docs/daac/icebridge/ilvis2/index.html for
    // background
    SpatialReference ref("EPSG:4326");
    setSpatialReference(m_metadata, ref);
}


<<<<<<< HEAD
// If longitude between 0-180, just return it, degrees east; if between 180
// and 360, subtract 360 to get negative value.
double IcebridgeReader::convertLongitude(double longitude)
{
    longitude = fmod(longitude, 360.0);
    if (longitude <= -180)
        longitude += 360;
    else if (longitude > 180)
        longitude -= 360;
    return longitude;
}

// If longitude between 0-180, just return it, degrees east; if between 180
// and 360, subtract 360 to get negative value.
double convertLongitude(double longitude)
{
    longitude = fmod(longitude, 360.0);
    if (longitude <= -180)
        longitude += 360;
    else if (longitude > 180)
        longitude -= 360;
    return longitude;
}



=======
>>>>>>> ab66a680
point_count_t IcebridgeReader::read(PointViewPtr view, point_count_t count)
{
    //All data we read for icebridge is currently 4 bytes wide, so
    //  just allocate once and forget it.
    //This could be a huge allocation.  Perhaps we should do something
    //  in the icebridge handler?

    PointId startId = view->size();
    point_count_t remaining = m_hdf5Handler.getNumPoints() - m_index;
    count = std::min(count, remaining);

    std::unique_ptr<unsigned char>
        rawData(new unsigned char[count * sizeof(float)]);

    //Not loving the position-linked data, but fine for now.
    Dimension::IdList dims = getDefaultDimensions();
    auto di = dims.begin();
    for (auto ci = hdf5Columns.begin(); ci != hdf5Columns.end(); ++ci, ++di)
    {
        PointId nextId = startId;
        PointId idx = m_index;
        const hdf5::Hdf5ColumnData& column = *ci;

        try
        {
            m_hdf5Handler.getColumnEntries(rawData.get(), column.name, count,
                m_index);
            void *p = (void *)rawData.get();

            // This is ugly but avoids a test in a tight loop.
            if (column.predType == H5::PredType::NATIVE_FLOAT)
            {
                // Offset time is in ms but icebridge stores in seconds.
                if (*di == Dimension::Id::OffsetTime)
                {
                    float *fval = (float *)p;
                    for (PointId i = 0; i < count; ++i)
                    {
                        view->setField(*di, nextId++, *fval * 1000);
                        fval++;
                    }
                }
                else if (*di == Dimension::Id::X)
                {
                    // Longitude is 0-360. Convert
                    float *fval = (float *)p;
                    double dval = (double)(*fval);
                    dval = convertLongitude(dval);
                    for (PointId i = 0; i < count; ++i)
                    {
                        view->setField(*di, nextId++, dval);
                        fval++;
                    }

                }
                else
                {
                    float *fval = (float *)p;
                    for (PointId i = 0; i < count; ++i)
                        view->setField(*di, nextId++, *fval++);
                }
            }
            else if (column.predType == H5::PredType::NATIVE_INT)
            {
                int32_t *ival = (int32_t *)p;
                for (PointId i = 0; i < count; ++i)
                    view->setField(*di, nextId++, *ival++);
            }
        }
        catch(...)
        {
            throw icebridge_error("Error fetching column data");
        }
    }
    return count;
}

void IcebridgeReader::processOptions(const Options& options)
{
    m_metadataFile =
        options.getValueOrDefault<std::string>("metadata", "");
    if (!m_metadataFile.empty() && ! FileUtils::fileExists(m_metadataFile))
    {
        std::ostringstream oss;
        oss << "Invalid metadata file: '" << m_metadataFile << "'";
        throw pdal_error(oss.str());
    }

}

void IcebridgeReader::done(PointTableRef table)
{
    m_hdf5Handler.close();
    if (!m_metadataFile.empty())
    {
        m_mdReader.readMetadataFile(m_metadataFile, &m_metadata);
    }

}


bool IcebridgeReader::eof()
{
    return m_index >= m_hdf5Handler.getNumPoints();
}

} // namespace pdal<|MERGE_RESOLUTION|>--- conflicted
+++ resolved
@@ -124,35 +124,6 @@
 }
 
 
-<<<<<<< HEAD
-// If longitude between 0-180, just return it, degrees east; if between 180
-// and 360, subtract 360 to get negative value.
-double IcebridgeReader::convertLongitude(double longitude)
-{
-    longitude = fmod(longitude, 360.0);
-    if (longitude <= -180)
-        longitude += 360;
-    else if (longitude > 180)
-        longitude -= 360;
-    return longitude;
-}
-
-// If longitude between 0-180, just return it, degrees east; if between 180
-// and 360, subtract 360 to get negative value.
-double convertLongitude(double longitude)
-{
-    longitude = fmod(longitude, 360.0);
-    if (longitude <= -180)
-        longitude += 360;
-    else if (longitude > 180)
-        longitude -= 360;
-    return longitude;
-}
-
-
-
-=======
->>>>>>> ab66a680
 point_count_t IcebridgeReader::read(PointViewPtr view, point_count_t count)
 {
     //All data we read for icebridge is currently 4 bytes wide, so
@@ -200,7 +171,7 @@
                     // Longitude is 0-360. Convert
                     float *fval = (float *)p;
                     double dval = (double)(*fval);
-                    dval = convertLongitude(dval);
+                    dval = Utils::normalizeLongitude(dval);
                     for (PointId i = 0; i < count; ++i)
                     {
                         view->setField(*di, nextId++, dval);
