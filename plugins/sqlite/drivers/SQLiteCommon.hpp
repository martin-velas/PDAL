/******************************************************************************
* Copyright (c) 2012, Howard Butler, hobu.inc@gmail.com
*
* All rights reserved.
*
* Redistribution and use in source and binary forms, with or without
* modification, are permitted provided that the following
* conditions are met:
*
*     * Redistributions of source code must retain the above copyright
*       notice, this list of conditions and the following disclaimer.
*     * Redistributions in binary form must reproduce the above copyright
*       notice, this list of conditions and the following disclaimer in
*       the documentation and/or other materials provided
*       with the distribution.
*     * Neither the name of Hobu, Inc. or Flaxen Geo Consulting nor the
*       names of its contributors may be used to endorse or promote
*       products derived from this software without specific prior
*       written permission.
*
* THIS SOFTWARE IS PROVIDED BY THE COPYRIGHT HOLDERS AND CONTRIBUTORS
* "AS IS" AND ANY EXPRESS OR IMPLIED WARRANTIES, INCLUDING, BUT NOT
* LIMITED TO, THE IMPLIED WARRANTIES OF MERCHANTABILITY AND FITNESS
* FOR A PARTICULAR PURPOSE ARE DISCLAIMED. IN NO EVENT SHALL THE
* COPYRIGHT OWNER OR CONTRIBUTORS BE LIABLE FOR ANY DIRECT, INDIRECT,
* INCIDENTAL, SPECIAL, EXEMPLARY, OR CONSEQUENTIAL DAMAGES (INCLUDING,
* BUT NOT LIMITED TO, PROCUREMENT OF SUBSTITUTE GOODS OR SERVICES; LOSS
* OF USE, DATA, OR PROFITS; OR BUSINESS INTERRUPTION) HOWEVER CAUSED
* AND ON ANY THEORY OF LIABILITY, WHETHER IN CONTRACT, STRICT LIABILITY,
* OR TORT (INCLUDING NEGLIGENCE OR OTHERWISE) ARISING IN ANY WAY OUT
* OF THE USE OF THIS SOFTWARE, EVEN IF ADVISED OF THE POSSIBILITY
* OF SUCH DAMAGE.
****************************************************************************/

#pragma once

#include <pdal/pdal_error.hpp>
#include <pdal/Options.hpp>
#include <pdal/Log.hpp>
#include <pdal/XMLSchema.hpp>
#include <pdal/Compression.hpp>

#include <boost/algorithm/string.hpp>

#include <sqlite3.h>
#include <sstream>

namespace pdal
{
namespace drivers
{
namespace sqlite
{


    class sqlite_driver_error : public pdal_error
    {
    public:
        sqlite_driver_error(std::string const& msg)
            : pdal_error(msg)
        {}
    };

    class connection_failed : public sqlite_driver_error
    {
    public:
        connection_failed(std::string const& msg)
            : sqlite_driver_error(msg)
        {}
    };

    class buffer_too_small : public sqlite_driver_error
    {
    public:
        buffer_too_small(std::string const& msg)
            : sqlite_driver_error(msg)
        {}
    };

class column
{
public:

    column() : null(true), blobBuf(0), blobLen(0){};
    template<typename T> column( T v) : null(false), blobBuf(0), blobLen(0)
    {
        data = boost::lexical_cast<std::string>(v);
    }
    column(std::string v) : null(false), blobBuf(0), blobLen(0)
    {
        data = v;
    }

    std::string data;
    bool null;
    std::vector<uint8_t> blobBuf;
    std::size_t blobLen;
};

class blob : public column
{
public:
    blob(const char* buffer, std::size_t size) : column()
    {
        blobBuf.resize(size);
        std::copy(buffer, buffer+size, blobBuf.begin());
        blobLen = size;
        null = false;

    }
};

typedef std::vector<column> row;
typedef std::vector<row> records;

class Patch
{
public:
    Patch() : count(0), remaining(0), m_isCompressed(false), idx(0)
    {}

    point_count_t count;
    point_count_t remaining;

    schema::XMLSchema m_schema;
    PointContextRef m_ctx;
    MetadataNode m_metadata;
    bool m_isCompressed;
    std::string m_compVersion;
    std::vector<unsigned char> buf;
    size_t idx;

    void setBytes(const std::vector<uint8_t>& data)
        { buf = data; }

    const std::vector<uint8_t>& getBytes() const
        { return buf; }

    void decompress()
    {
        PointBufferPtr b = compression::Decompress<Patch>(m_ctx, *this,
            count, compression::CompressionType::Lazperf);
        buf = b->getBytes();
    }

    void compress(const PointBuffer& buffer)
    {
        compression::Compress<Patch>(m_ctx, buffer, *this,
            compression::CompressionType::Lazperf, 0, buffer.size());
    }

<<<<<<< HEAD
=======
    void setBytes(const std::vector<uint8_t>& data)
        {
            buf = data;
        }

    const std::vector<uint8_t>& getBytes() const
        {
            return buf;
        }
    void decompress()
        {
            PointBufferPtr b = compression::Decompress<Patch>(m_ctx, *this, count, compression::CompressionType::Lazperf);
            buf.resize(m_ctx.pointSize() * b->size());
            Charbuf cbuf((char*)buf.data(), buf.size());
            std::ostream strm(&cbuf);
            b->getBytes(strm, 0, b->size());
//             buf = b->getBytes();
        }

    inline void compress(const PointBuffer& buffer)
        {
            compression::Compress<Patch>(m_ctx, buffer, *this, compression::CompressionType::Lazperf, 0, buffer.size());
        }
>>>>>>> 49ca21d6
    size_t byte_size()
        { return buf.size(); }

    double xOffset() const
        { return m_schema.m_scale.m_x.m_offset; }
    double yOffset() const
        { return m_schema.m_scale.m_y.m_offset; }
    double zOffset() const
        { return m_schema.m_scale.m_z.m_offset; }
    double xScale() const
        { return m_schema.m_scale.m_x.m_scale; }
    double yScale() const
        { return m_schema.m_scale.m_y.m_scale; }
    double zScale() const
        { return m_schema.m_scale.m_z.m_scale; }

    void update(pdal::schema::XMLSchema *s)
    {
        using namespace pdal;

        remaining = count;
        m_schema.m_orientation = s->m_orientation;
        for (auto di = s->m_dims.begin(); di != s->m_dims.end(); ++di)
        {
            schema::DimInfo& d = *di;
            Dimension::Id::Enum id = m_ctx.findDim(d.m_name);
            if (id == Dimension::Id::X)
            {
                m_schema.m_scale.m_x.m_scale = d.m_scale;
                m_schema.m_scale.m_x.m_offset = d.m_offset;
            }
            if (id == Dimension::Id::Y)
            {
                m_schema.m_scale.m_y.m_scale = d.m_scale;
                m_schema.m_scale.m_y.m_offset = d.m_offset;
            }
            if (id == Dimension::Id::Z)
            {
                m_schema.m_scale.m_z.m_scale = d.m_scale;
                m_schema.m_scale.m_z.m_offset = d.m_offset;
            }
        }
    }

};
typedef boost::shared_ptr<Patch> PatchPtr;


class SQLite
{
public:
    SQLite(std::string const& connection, LogPtr log)
        : m_log(log)
        , m_connection(connection)
        , m_session(0)
        , m_statement(0)
        , m_position(-1)
    {
        m_log->get(LogLevel::Debug3) << "Setting up config " << std::endl;
        sqlite3_shutdown();
        sqlite3_config(SQLITE_CONFIG_LOG, log_callback, this);
        sqlite3_initialize();
        m_log->get(LogLevel::Debug3) << "Set up config " << std::endl;
    }

    ~SQLite()
    {

        if (m_session)
        {
#ifdef sqlite3_close_v2
            sqlite3_close_v2(m_session);
#else
            sqlite3_close(m_session);
#endif
        }
        sqlite3_shutdown();

    }
    void log(int num, char const* msg)
    {
        std::ostringstream oss;
        oss << "SQLite code: " << num << " msg: '" << msg << "'";
        m_log->get(LogLevel::Debug) << oss.str() << std::endl;
    }

    static void log_callback(void *p, int num, char const* msg)
    {
        SQLite* sql = reinterpret_cast<SQLite*>(p);
        sql->log(num, msg);
    }


    void connect(bool bWrite=false)
    {
        if ( ! m_connection.size() )
        {
            throw connection_failed("unable to connect to sqlite3 database, no connection string was given!");
        }

        int flags = SQLITE_OPEN_NOMUTEX;
        if (bWrite)
        {
            m_log->get(LogLevel::Debug3) << "Connecting db for write"<< std::endl;
            flags |= SQLITE_OPEN_READWRITE | SQLITE_OPEN_CREATE;
        }
        else
        {
            m_log->get(LogLevel::Debug3) << "Connecting db for read"<< std::endl;
            flags |= SQLITE_OPEN_READONLY;
        }

        int code = sqlite3_open_v2(m_connection.c_str(), &m_session, flags, 0);
        if ( (code != SQLITE_OK) )
        {
            check_error("unable to connect to database");
        }
    }

    void execute(std::string const& sql, std::string errmsg="")
    {
        if (!m_session)
            throw sqlite_driver_error("Session not opened!");
        m_log->get(LogLevel::Debug3) << "Executing '" << sql <<"'"<< std::endl;

        int code = sqlite3_exec(m_session, sql.c_str(), NULL, NULL, NULL);
        if (code != SQLITE_OK)
        {
            std::ostringstream oss;
            oss << errmsg <<" '" << sql << "'";
            throw sqlite_driver_error(oss.str());
        }



    }

    void begin()
    {
        execute("BEGIN", "Unable to begin transaction");
    }

    void commit()
    {
        execute("COMMIT", "Unable to commit transaction");
    }

    void query(std::string const& query)
    {
        m_position = 0;
        m_columns.clear();
        m_data.clear();
        sqlite3_reset(m_statement);

        m_log->get(LogLevel::Debug3) << "Querying '" << query.c_str() <<"'"<< std::endl;

        char const* tail = 0; // unused;
        int res = sqlite3_prepare_v2(m_session,
                                  query.c_str(),
                                  static_cast<int>(query.size()),
                                  &m_statement,
                                  &tail);
        if (res != SQLITE_OK)
        {
            char const* zErrMsg = sqlite3_errmsg(m_session);

              std::ostringstream ss;
              ss << "sqlite3_statement_backend::prepare: "
                 << zErrMsg;
              throw sqlite_driver_error(ss.str());
        }
        int numCols = -1;

        while (res != SQLITE_DONE)
        {
            res = sqlite3_step(m_statement);

            if (SQLITE_ROW == res)
            {
                // only need to set the number of columns once
                if (-1 == numCols)
                {
                    numCols = sqlite3_column_count(m_statement);
                }

                row r;
                for (int v = 0; v < numCols; ++v)
                {

                    if (m_columns.size() != static_cast<std::vector<std::string>::size_type > (numCols))
                    {
                        std::string ccolumnName = boost::to_upper_copy(std::string(sqlite3_column_name(m_statement, v)));
                        std::string ccolumnType = boost::to_upper_copy(std::string(sqlite3_column_decltype(m_statement, v)));
                        m_columns.insert(std::pair<std::string, int32_t>(ccolumnName, v));
                        m_types.push_back(ccolumnType);
                    }

                    column c;

                    if (sqlite3_column_type(m_statement, v) == SQLITE_BLOB)
                    {
                        int len = sqlite3_column_bytes(m_statement, v);
                        const char* buf = (char*) sqlite3_column_blob(m_statement, v);
                        c.blobLen = len;
                        c.blobBuf.resize(len);
                        std::copy(buf, buf+len, c.blobBuf.begin());
                    } else if (sqlite3_column_type(m_statement, v) == SQLITE_NULL)
                    {
                        c.null = true;
                    } else
                    {
                        char const* buf =
                            reinterpret_cast<char const*>(sqlite3_column_text(m_statement, v));

                        if (0 == buf)
                        {
                            c.null = true;
                            buf = "";
                        }
                        c.data = buf;
                    }


                    r.push_back(c);
                }
                m_data.push_back(r);
            }
        }
    }

    bool next()
    {
        m_position++;

        if (m_position >= m_data.size())
            return false;
        return true;
    }

    const row* get() const
    {
        if ( m_position >= m_data.size() )
            return 0;
        else
            return &m_data[m_position];
    }

    std::map<std::string, int32_t> const& columns() const
    {
        return m_columns;
    }

    std::vector<std::string> const& types() const
    {
        return m_types;
    }


    int64_t last_row_id() const
    {
        return (int64_t)sqlite3_last_insert_rowid(m_session);
    }

    bool insert(std::string const& statement, records const& rs)
    {
        records::size_type rows = rs.size();

        int res = sqlite3_prepare_v2(m_session,
                                  statement.c_str(),
                                  static_cast<int>(statement.size()),
                                  &m_statement,
                                  0);
        m_log->get(LogLevel::Debug3) << "Inserting '" << statement <<"'"<< std::endl;

        if (res != SQLITE_OK)
        {
            char const* zErrMsg = sqlite3_errmsg(m_session);

              std::ostringstream ss;
              ss << "sqlite insert prepare: "
                 << zErrMsg;
              throw sqlite_driver_error(ss.str());
        }

        for (records::size_type r = 0; r < rows; ++r)
        {
            int const totalPositions = static_cast<int>(rs[0].size());
            for (int pos = 0; pos <= totalPositions-1; ++pos)
            {
                int didBind = SQLITE_OK;
                const column& c = rs[r][pos];
                if (c.null)
                {
                    didBind = sqlite3_bind_null(m_statement, pos+1);
                }
                else if (c.blobLen != 0)
                {
                    didBind = sqlite3_bind_blob(m_statement, pos+1,
                                                &(c.blobBuf.front()),
                                                static_cast<int>(c.blobLen),
                                                SQLITE_STATIC);
                }
                else
                {
                    didBind = sqlite3_bind_text(m_statement, pos+1,
                                                c.data.c_str(),
                                                static_cast<int>(c.data.length()),
                                                SQLITE_STATIC);
                }

                if (SQLITE_OK != didBind)
                {
                    std::ostringstream oss;
                    oss << "Failure to bind row number '"
                        << r <<"' at position number '" <<pos <<"'";
                    throw sqlite_driver_error(oss.str());
                }
            }

            res = sqlite3_step(m_statement);

            if (SQLITE_DONE == res)
            {
            }
            else if (SQLITE_ROW == res)
            {
            }
            else
            {
                char const* zErrMsg = sqlite3_errmsg(m_session);

                std::ostringstream ss;
                ss << "sqlite insert failure: "
                   << zErrMsg;
                throw sqlite_driver_error(ss.str());
            }
        }
        sqlite3_finalize(m_statement);
        return true;
    }

    bool spatialite(const std::string& module_name="")
    {
        std::string so_extension;
#ifdef __APPLE__
        so_extension = "dylib";
#endif

#ifdef __linux__
        so_extension = "so";
#endif

#ifdef _WIN32
        so_extension = "dll";
#endif

// #if !defined(sqlite3_enable_load_extension)
// #error "sqlite3_enable_load_extension and spatialite is required for sqlite PDAL support"
// #endif
        int code = sqlite3_enable_load_extension(m_session, 1);
        if (code != SQLITE_OK)
        {
            std::ostringstream oss;
            oss << "Unable to load spatialite extension!";
            throw sqlite_driver_error(oss.str());
        }

        std::ostringstream oss;


        oss << "SELECT load_extension('";
        if (module_name.size())
            oss << module_name;
        else
            oss << "mod_spatialite" << "." << so_extension;
        oss << "')";
        execute(oss.str());
        oss.str("");

        return true;

    }



    bool doesTableExist(std::string const& name)
    {
        std::ostringstream oss;

        oss << "SELECT name FROM sqlite_master WHERE type = \"table\"";

        query(oss.str());

        std::ostringstream debug;
        while (next())
        {
            const row* r = get();
            if (!r)
                break ;// didn't have anything

            column const& c = r->at(0); // First column is table name!
            if (boost::iequals(c.data, name))
            {
                return true;
            }
        }
        return false;
    }

private:
    pdal::LogPtr m_log;
    std::string m_connection;
    sqlite3* m_session;
    sqlite3_stmt* m_statement;
    records m_data;
    records::size_type m_position;
    std::map<std::string, int32_t> m_columns;
    std::vector<std::string> m_types;

    void check_error(std::string const& msg)
    {
        const char *zErrMsg = sqlite3_errmsg(m_session);
        std::ostringstream ss;
        ss << msg << " sqlite error: " << zErrMsg;
        throw sqlite_driver_error(ss.str());
    }



};

}
}
} // namespace pdal::driver::soci
<|MERGE_RESOLUTION|>--- conflicted
+++ resolved
@@ -149,8 +149,6 @@
             compression::CompressionType::Lazperf, 0, buffer.size());
     }
 
-<<<<<<< HEAD
-=======
     void setBytes(const std::vector<uint8_t>& data)
         {
             buf = data;
@@ -174,7 +172,6 @@
         {
             compression::Compress<Patch>(m_ctx, buffer, *this, compression::CompressionType::Lazperf, 0, buffer.size());
         }
->>>>>>> 49ca21d6
     size_t byte_size()
         { return buf.size(); }
 
