/******************************************************************************
* Copyright (c) 2013, Andrew Bell (andrew.bell.ia@gmail.com)
*
* All rights reserved.
*
* Redistribution and use in source and binary forms, with or without
* modification, are permitted provided that the following
* conditions are met:
*
*     * Redistributions of source code must retain the above copyright
*       notice, this list of conditions and the following disclaimer.
*     * Redistributions in binary form must reproduce the above copyright
*       notice, this list of conditions and the following disclaimer in
*       the documentation and/or other materials provided
*       with the distribution.
*     * Neither the name of Hobu, Inc. or Flaxen Geo Consulting nor the
*       names of its contributors may be used to endorse or promote
*       products derived from this software without specific prior
*       written permission.
*
* THIS SOFTWARE IS PROVIDED BY THE COPYRIGHT HOLDERS AND CONTRIBUTORS
* "AS IS" AND ANY EXPRESS OR IMPLIED WARRANTIES, INCLUDING, BUT NOT
* LIMITED TO, THE IMPLIED WARRANTIES OF MERCHANTABILITY AND FITNESS
* FOR A PARTICULAR PURPOSE ARE DISCLAIMED. IN NO EVENT SHALL THE
* COPYRIGHT OWNER OR CONTRIBUTORS BE LIABLE FOR ANY DIRECT, INDIRECT,
* INCIDENTAL, SPECIAL, EXEMPLARY, OR CONSEQUENTIAL DAMAGES (INCLUDING,
* BUT NOT LIMITED TO, PROCUREMENT OF SUBSTITUTE GOODS OR SERVICES; LOSS
* OF USE, DATA, OR PROFITS; OR BUSINESS INTERRUPTION) HOWEVER CAUSED
* AND ON ANY THEORY OF LIABILITY, WHETHER IN CONTRACT, STRICT LIABILITY,
* OR TORT (INCLUDING NEGLIGENCE OR OTHERWISE) ARISING IN ANY WAY OUT
* OF THE USE OF THIS SOFTWARE, EVEN IF ADVISED OF THE POSSIBILITY
* OF SUCH DAMAGE.
****************************************************************************/

#include <pdal/filters/HexBin.hpp>

namespace pdal
{
namespace filters
{

void HexBin::processOptions(const Options& options)
{
    m_xDimName = options.getValueOrDefault<std::string>("x_dim", "X");
    m_yDimName = options.getValueOrDefault<std::string>("y_dim", "Y");
    m_sampleSize = options.getValueOrDefault<uint32_t>("sample_size", 5000);
    m_density = options.getValueOrDefault<uint32_t>("threshold", 15);

    if (options.hasOption("edge_length"))
        m_edgeLength = options.getValueOrDefault<double>("edge_length", 0.0);
    else
        // Backward compatability.
        m_edgeLength = options.getValueOrDefault<double>("edge_size", 0.0);
}


void HexBin::ready(PointContext ctx)
{
    m_xDim = ctx.schema()->getDimensionPtr(m_xDimName);
    m_yDim = ctx.schema()->getDimensionPtr(m_yDimName);
    if (m_edgeLength == 0.0)  // 0 can always be represented exactly.
    {
        m_grid.reset(new hexer::HexGrid(m_density));
        m_grid->setSampleSize(m_sampleSize);
    }
    else
        m_grid.reset(new hexer::HexGrid(m_edgeLength * sqrt(3), m_density));
}


void HexBin::filter(PointBuffer& buf)
{
#ifdef PDAL_HAVE_HEXER
<<<<<<< HEAD
=======
    for (boost::uint32_t i = 0; i < buffer.size(); ++i)
    {
        boost::int32_t xi = buffer.getField<boost::int32_t>(*m_dim_x, i);
        boost::int32_t yi = buffer.getField<boost::int32_t>(*m_dim_y, i);
        double x = m_dim_x->applyScaling(xi);
        double y = m_dim_y->applyScaling(yi);

        if (!m_grid)
        {
            bool bDoSample = pdal::Utils::compare_distance(m_edge_size, 0.0);
            if (bDoSample)
            {
                if (m_numPoints < m_sample_size)
                {
                    if (m_numPoints >= std::numeric_limits<boost::uint32_t>::max())
                    {
                        throw pdal_error("point count >= size of 32bit integer, set a sample size");
                    }

                    m_sample_size = m_numPoints;
                }

                if (m_sample_number < m_sample_size)
                {
                    m_samples.push_back(hexer::Point(x,y));
                    m_sample_number++;

                    if (m_sample_number == m_sample_size)
                    {
                        m_edge_size = hexer::computeHexSize(m_samples, m_density);
                        m_grid = new hexer::HexGrid(m_edge_size, m_density);
>>>>>>> 246743a8

    for (PointId idx = 0; idx < buf.size(); ++idx)
    {
        double x = buf.getFieldAs<double>(*m_xDim, idx);
        double y = buf.getFieldAs<double>(*m_yDim, idx);

        m_grid->addPoint(x, y);
    }
#endif
}

    
void HexBin::done(PointContext ctx)
{
#ifdef PDAL_HAVE_HEXER
    m_grid->processSample();
    m_grid->findShapes();
    m_grid->findParentPaths();

    m_metadata.add("edge_length", m_edgeLength, "The edge length of the "
        "hexagon to use in situations where you do not want to estimate "
        "based on a sample");
    m_metadata.add("threshold", m_density, "Minimum number of points inside "
        "a hexagon to be considered full");
    m_metadata.add("sample_size", m_sampleSize, "Number of samples to use "
        "when estimating hexagon edge size. Specify 0.0 or omit options "
        "for edge_size if you want to compute one.");

    std::ostringstream polygon;
    polygon.setf(std::ios_base::fixed, std::ios_base::floatfield);
    polygon.precision(m_options.getValueOrDefault<uint32_t>("precision", 8));
    m_grid->toWKT(polygon);
    m_metadata.add("boundary", polygon.str(),
        "Boundary MULTIPOLYGON of domain");
#endif
}

} // namespace filters
} // namespace pdal
<|MERGE_RESOLUTION|>--- conflicted
+++ resolved
@@ -71,41 +71,6 @@
 void HexBin::filter(PointBuffer& buf)
 {
 #ifdef PDAL_HAVE_HEXER
-<<<<<<< HEAD
-=======
-    for (boost::uint32_t i = 0; i < buffer.size(); ++i)
-    {
-        boost::int32_t xi = buffer.getField<boost::int32_t>(*m_dim_x, i);
-        boost::int32_t yi = buffer.getField<boost::int32_t>(*m_dim_y, i);
-        double x = m_dim_x->applyScaling(xi);
-        double y = m_dim_y->applyScaling(yi);
-
-        if (!m_grid)
-        {
-            bool bDoSample = pdal::Utils::compare_distance(m_edge_size, 0.0);
-            if (bDoSample)
-            {
-                if (m_numPoints < m_sample_size)
-                {
-                    if (m_numPoints >= std::numeric_limits<boost::uint32_t>::max())
-                    {
-                        throw pdal_error("point count >= size of 32bit integer, set a sample size");
-                    }
-
-                    m_sample_size = m_numPoints;
-                }
-
-                if (m_sample_number < m_sample_size)
-                {
-                    m_samples.push_back(hexer::Point(x,y));
-                    m_sample_number++;
-
-                    if (m_sample_number == m_sample_size)
-                    {
-                        m_edge_size = hexer::computeHexSize(m_samples, m_density);
-                        m_grid = new hexer::HexGrid(m_edge_size, m_density);
->>>>>>> 246743a8
-
     for (PointId idx = 0; idx < buf.size(); ++idx)
     {
         double x = buf.getFieldAs<double>(*m_xDim, idx);
