--- conflicted
+++ resolved
@@ -103,11 +103,7 @@
         \endverbatim
     */
     template<class T>
-<<<<<<< HEAD
     T getField(Dimension::Id::Enum dim, uint32_t pointIndex) const;
-=======
-    T getField(Dimension const& dim, PointId pointIndex) const;
->>>>>>> 3a2ac5c9
 
     /*! fetch the value T for a given :cpp:class:`pdal::Dimension` dim at
         pointIndex `i`.
@@ -124,11 +120,7 @@
         \endverbatim
     */
     template<class T>
-<<<<<<< HEAD
     T getFieldAs(Dimension::Id::Enum dim, boost::uint32_t pointIndex,
-=======
-    T getFieldAs(Dimension const& dim, PointId pointIndex,
->>>>>>> 3a2ac5c9
         bool applyScaling = true) const;
 
     template<typename T>
@@ -144,14 +136,9 @@
         getFieldInternal(dim, idx, buf);
     }
 
-<<<<<<< HEAD
 /**
 //ABELL
-    void setFieldUnscaled(Dimension::Id::Enum dim, uint32_t idx, double val)
-=======
-    void setFieldUnscaled(pdal::Dimension const& dim, PointId idx,
-        double val)
->>>>>>> 3a2ac5c9
+    void setFieldUnscaled(Dimension::Id::Enum dim, PointId idx, double val)
     {
         setField(dim, idx, dim->removeScaling(val));
     }
@@ -221,29 +208,14 @@
 
 //ABELL - Remove applyScaling
 template <class T>
-<<<<<<< HEAD
 inline T PointBuffer::getFieldAs(Dimension::Id::Enum dim,
-    uint32_t pointIndex, bool applyScaling) const
+    PointId pointIndex, bool applyScaling) const
 {
     T retval;
     Dimension::Detail *dd = m_context.dimDetail(dim);
     double val;
 
     switch (dd->type())
-=======
-inline T PointBuffer::getFieldAs(pdal::Dimension const& dim,
-    PointId pointIndex, bool applyScaling) const
-{
-    T retval;
-    boost::uint32_t size = dim.getByteSize();
-    double val(0.0);
-#ifdef PDAL_COMPILER_MSVC
-// warning C4127: conditional expression is constant
-#pragma warning(push)
-#pragma warning(disable:4127 4244)
-#endif
-    switch (dim.getInterpretation())
->>>>>>> 3a2ac5c9
     {
     case Dimension::Type::Float:
         val = getField<float>(dim, pointIndex);
@@ -336,11 +308,7 @@
 
 
 template<typename T>
-<<<<<<< HEAD
-void PointBuffer::setField(Dimension::Id::Enum dim, uint32_t idx, T val)
-=======
-void PointBuffer::setField(pdal::Dimension const& dim, PointId idx, T val)
->>>>>>> 3a2ac5c9
+void PointBuffer::setField(Dimension::Id::Enum dim, PointId idx, T val)
 {
     Dimension::Detail *dd = m_context.dimDetail(dim);
 
@@ -430,6 +398,8 @@
 {
     // FIXME: hobu -- what happens if id is out of range of m_index
     // or m_index isn't ordered?
+    //ABELL - The programmer is saying take point "id" from "buffer" and stick
+    //  it in this buffer.  If "id" isn't valid, it's a programmer error.
     PointId rawId = buffer.m_index[id];
     point_count_t newid = m_index.size();
     m_index.resize(newid + 1);
