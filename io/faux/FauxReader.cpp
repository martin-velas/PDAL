/******************************************************************************
* Copyright (c) 2011, Michael P. Gerlek (mpg@flaxen.com)
*
* All rights reserved.
*
* Redistribution and use in source and binary forms, with or without
* modification, are permitted provided that the following
* conditions are met:
*
*     * Redistributions of source code must retain the above copyright
*       notice, this list of conditions and the following disclaimer.
*     * Redistributions in binary form must reproduce the above copyright
*       notice, this list of conditions and the following disclaimer in
*       the documentation and/or other materials provided
*       with the distribution.
*     * Neither the name of Hobu, Inc. or Flaxen Geo Consulting nor the
*       names of its contributors may be used to endorse or promote
*       products derived from this software without specific prior
*       written permission.
*
* THIS SOFTWARE IS PROVIDED BY THE COPYRIGHT HOLDERS AND CONTRIBUTORS
* "AS IS" AND ANY EXPRESS OR IMPLIED WARRANTIES, INCLUDING, BUT NOT
* LIMITED TO, THE IMPLIED WARRANTIES OF MERCHANTABILITY AND FITNESS
* FOR A PARTICULAR PURPOSE ARE DISCLAIMED. IN NO EVENT SHALL THE
* COPYRIGHT OWNER OR CONTRIBUTORS BE LIABLE FOR ANY DIRECT, INDIRECT,
* INCIDENTAL, SPECIAL, EXEMPLARY, OR CONSEQUENTIAL DAMAGES (INCLUDING,
* BUT NOT LIMITED TO, PROCUREMENT OF SUBSTITUTE GOODS OR SERVICES; LOSS
* OF USE, DATA, OR PROFITS; OR BUSINESS INTERRUPTION) HOWEVER CAUSED
* AND ON ANY THEORY OF LIABILITY, WHETHER IN CONTRACT, STRICT LIABILITY,
* OR TORT (INCLUDING NEGLIGENCE OR OTHERWISE) ARISING IN ANY WAY OUT
* OF THE USE OF THIS SOFTWARE, EVEN IF ADVISED OF THE POSSIBILITY
* OF SUCH DAMAGE.
****************************************************************************/

#include "FauxReader.hpp"

#include <pdal/Options.hpp>
#include <pdal/PointView.hpp>

#include <boost/algorithm/string.hpp>

#include <ctime>

namespace pdal
{

static PluginInfo const s_info = PluginInfo(
    "readers.faux",
    "Faux Reader",
    "http://pdal.io/stages/readers.faux.html" );

CREATE_STATIC_PLUGIN(1, 0, FauxReader, Reader, s_info)

std::string FauxReader::getName() const { return s_info.name; }

static Mode string2mode(const std::string& str)
{
    std::string lstr = Utils::tolower(str);
    if (lstr == "constant")
        return Constant;
    if (lstr == "random")
        return Random;
    if (lstr == "ramp")
        return Ramp;
    if (lstr == "uniform")
        return Uniform;
    if (lstr == "normal")
        return Normal;
    std::ostringstream oss;
    oss << s_info.name << ": Invalid 'mode' option: '" << str << "'.";
    throw pdal_error(oss.str());
}


FauxReader::FauxReader()
    : pdal::Reader()
{
    m_count = 0;
}

void FauxReader::processOptions(const Options& options)
{
    BOX3D bounds;
    try
    {
        bounds = options.getValueOrDefault<BOX3D>("bounds",
            BOX3D(0, 0, 0, 1, 1, 1));
    }
    catch (boost::bad_lexical_cast)
    {
        std::string s = options.getValueOrDefault<std::string>("bounds");

        std::ostringstream oss;
        oss << getName() << ": Invalid 'bounds' specification: '" << s <<
            "'.  Format: '([xmin,xmax],[ymin,ymax],[zmin,zmax])'.";
        throw pdal_error(oss.str());
    }
    m_minX = bounds.minx;
    m_maxX = bounds.maxx;
    m_minY = bounds.miny;
    m_maxY = bounds.maxy;
    m_minZ = bounds.minz;
    m_maxZ = bounds.maxz;

    // For backward compatibility.
    if (m_count == 0)
        m_count = options.getValueOrThrow<point_count_t>("num_points");
    if (m_count == 0)
    {
        std::ostringstream oss;
        oss << getName() << ": Option 'count' must be non-zero.";
        throw pdal_error(oss.str());
    }

    m_mean_x = options.getValueOrDefault<double>("mean_x",0.0);
    m_mean_y = options.getValueOrDefault<double>("mean_y",0.0);
    m_mean_z = options.getValueOrDefault<double>("mean_z",0.0);
    m_stdev_x = options.getValueOrDefault<double>("stdev_x",1.0);
    m_stdev_y = options.getValueOrDefault<double>("stdev_y",1.0);
    m_stdev_z = options.getValueOrDefault<double>("stdev_z",1.0);
    m_mode = string2mode(options.getValueOrThrow<std::string>("mode"));
    m_numReturns = options.getValueOrDefault("number_of_returns", 0);
    if (m_numReturns > 10)
    {
        std::ostringstream oss;
        oss << getName() << ": Option 'number_of_returns' must be in the range "
            "[0,10].";
        throw pdal_error(oss.str());
    }
    if (m_count > 1)
    {
        m_delX = (m_maxX - m_minX) / (m_count - 1);
        m_delY = (m_maxY - m_minY) / (m_count - 1);
        m_delZ = (m_maxZ - m_minZ) / (m_count - 1);
    }
    else
    {
        m_delX = 0;
        m_delY = 0;
        m_delZ = 0;
    }
}


Options FauxReader::getDefaultOptions()
{
    Options options;
    Option count("num_points", 10, "Number of points");
    options.add(count);
    return options;
}


void FauxReader::addDimensions(PointLayoutPtr layout)
{
    layout->registerDims(getDefaultDimensions());
    if (m_numReturns > 0)
    {
        layout->registerDim(Dimension::Id::ReturnNumber);
        layout->registerDim(Dimension::Id::NumberOfReturns);
    }
}


Dimension::IdList FauxReader::getDefaultDimensions()
{
    Dimension::IdList ids;

    ids.push_back(Dimension::Id::X);
    ids.push_back(Dimension::Id::Y);
    ids.push_back(Dimension::Id::Z);
    ids.push_back(Dimension::Id::OffsetTime);
    return ids;
}

void FauxReader::ready(PointTableRef /*table*/)
{
    m_returnNum = 1;
    m_time = 0;
    m_seed = (uint32_t)std::time(NULL);    
    m_index = 0;
}


bool FauxReader::processOne(PointRef& point)
{
<<<<<<< HEAD
    if (m_index >= m_count)
        return false;

    double x;
    double y;
    double z;
    switch (m_mode)
=======
    const double numDeltas = (double)count - 1.0;
    double delX(0), delY(0), delZ(0);
    if (numDeltas)
>>>>>>> d5b11405
    {
    case Random:
        x = Utils::random(m_minX, m_maxX);
        y = Utils::random(m_minY, m_maxY);
        z = Utils::random(m_minZ, m_maxZ);
        break;
    case Constant:
        x = m_minX;
        y = m_minY;
        z = m_minZ;
        break;
    case Ramp:
        x = m_minX + m_delX * m_index;
        y = m_minY + m_delY * m_index;
        z = m_minZ + m_delZ * m_index;
        break;
    case Uniform:
        x = Utils::uniform(m_minX, m_maxX, m_seed++);
        y = Utils::uniform(m_minY, m_maxY, m_seed++);
        z = Utils::uniform(m_minZ, m_maxZ, m_seed++);
        break;
    case Normal:
        x = Utils::normal(m_mean_x, m_stdev_x, m_seed++);
        y = Utils::normal(m_mean_y, m_stdev_y, m_seed++);
        z = Utils::normal(m_mean_z, m_stdev_z, m_seed++);
        break;
    }

    point.setField(Dimension::Id::X, x);
    point.setField(Dimension::Id::Y, y);
    point.setField(Dimension::Id::Z, z);
    point.setField(Dimension::Id::OffsetTime, m_time++);
    if (m_numReturns > 0)
    {
        point.setField(Dimension::Id::ReturnNumber, m_returnNum);
        point.setField(Dimension::Id::NumberOfReturns, m_numReturns);
        m_returnNum = (m_returnNum % m_numReturns) + 1;
    }
    m_index++;
    return true;
}


point_count_t FauxReader::read(PointViewPtr view, point_count_t count)
{
    for (PointId idx = 0; idx < count; ++idx)
    {
        PointRef point = view->point(idx);
        processOne(point);
        if (m_cb)
            m_cb(*view, idx);
    }
    return count;
}

} // namespace pdal<|MERGE_RESOLUTION|>--- conflicted
+++ resolved
@@ -177,26 +177,19 @@
 {
     m_returnNum = 1;
     m_time = 0;
-    m_seed = (uint32_t)std::time(NULL);    
+    m_seed = (uint32_t)std::time(NULL);
     m_index = 0;
 }
 
 
 bool FauxReader::processOne(PointRef& point)
 {
-<<<<<<< HEAD
     if (m_index >= m_count)
         return false;
 
-    double x;
-    double y;
-    double z;
+    double x(0), y(0), z(0);
+
     switch (m_mode)
-=======
-    const double numDeltas = (double)count - 1.0;
-    double delX(0), delY(0), delZ(0);
-    if (numDeltas)
->>>>>>> d5b11405
     {
     case Random:
         x = Utils::random(m_minX, m_maxX);
