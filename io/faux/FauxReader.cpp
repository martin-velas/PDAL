/******************************************************************************
* Copyright (c) 2011, Michael P. Gerlek (mpg@flaxen.com)
*
* All rights reserved.
*
* Redistribution and use in source and binary forms, with or without
* modification, are permitted provided that the following
* conditions are met:
*
*     * Redistributions of source code must retain the above copyright
*       notice, this list of conditions and the following disclaimer.
*     * Redistributions in binary form must reproduce the above copyright
*       notice, this list of conditions and the following disclaimer in
*       the documentation and/or other materials provided
*       with the distribution.
*     * Neither the name of Hobu, Inc. or Flaxen Geo Consulting nor the
*       names of its contributors may be used to endorse or promote
*       products derived from this software without specific prior
*       written permission.
*
* THIS SOFTWARE IS PROVIDED BY THE COPYRIGHT HOLDERS AND CONTRIBUTORS
* "AS IS" AND ANY EXPRESS OR IMPLIED WARRANTIES, INCLUDING, BUT NOT
* LIMITED TO, THE IMPLIED WARRANTIES OF MERCHANTABILITY AND FITNESS
* FOR A PARTICULAR PURPOSE ARE DISCLAIMED. IN NO EVENT SHALL THE
* COPYRIGHT OWNER OR CONTRIBUTORS BE LIABLE FOR ANY DIRECT, INDIRECT,
* INCIDENTAL, SPECIAL, EXEMPLARY, OR CONSEQUENTIAL DAMAGES (INCLUDING,
* BUT NOT LIMITED TO, PROCUREMENT OF SUBSTITUTE GOODS OR SERVICES; LOSS
* OF USE, DATA, OR PROFITS; OR BUSINESS INTERRUPTION) HOWEVER CAUSED
* AND ON ANY THEORY OF LIABILITY, WHETHER IN CONTRACT, STRICT LIABILITY,
* OR TORT (INCLUDING NEGLIGENCE OR OTHERWISE) ARISING IN ANY WAY OUT
* OF THE USE OF THIS SOFTWARE, EVEN IF ADVISED OF THE POSSIBILITY
* OF SUCH DAMAGE.
****************************************************************************/

#include "FauxReader.hpp"

#include <pdal/Options.hpp>
#include <pdal/PointView.hpp>

#include <boost/algorithm/string.hpp>

#include <ctime>

namespace pdal
{

static PluginInfo const s_info = PluginInfo(
    "readers.faux",
    "Faux Reader",
    "http://pdal.io/stages/readers.faux.html" );

CREATE_STATIC_PLUGIN(1, 0, FauxReader, Reader, s_info)

std::string FauxReader::getName() const { return s_info.name; }

static Mode string2mode(const std::string& str)
{
    std::string lstr = Utils::tolower(str);
    if (lstr == "constant")
        return Constant;
    if (lstr == "random")
        return Random;
    if (lstr == "ramp")
        return Ramp;
    if (lstr == "uniform")
        return Uniform;
    if (lstr == "normal")
        return Normal;
    std::ostringstream oss;
    oss << s_info.name << ": Invalid 'mode' option: '" << str << "'.";
    throw pdal_error(oss.str());
}


FauxReader::FauxReader()
    : pdal::Reader()
{
    m_count = 0;
}

void FauxReader::processOptions(const Options& options)
{
    BOX3D bounds;
    try
    {
        bounds = options.getValueOrDefault<BOX3D>("bounds",
            BOX3D(0, 0, 0, 1, 1, 1));
    }
    catch (boost::bad_lexical_cast)
    {
        std::string s = options.getValueOrDefault<std::string>("bounds");

        std::ostringstream oss;
        oss << getName() << ": Invalid 'bounds' specification: '" << s <<
            "'.  Format: '([xmin,xmax],[ymin,ymax],[zmin,zmax])'.";
        throw pdal_error(oss.str());
    }
    m_minX = bounds.minx;
    m_maxX = bounds.maxx;
    m_minY = bounds.miny;
    m_maxY = bounds.maxy;
    m_minZ = bounds.minz;
    m_maxZ = bounds.maxz;

    // For backward compatibility.
    if (m_count == 0)
        m_count = options.getValueOrThrow<point_count_t>("num_points");
    if (m_count == 0)
    {
        std::ostringstream oss;
        oss << getName() << ": Option 'count' must be non-zero.";
        throw pdal_error(oss.str());
    }

    m_mean_x = options.getValueOrDefault<double>("mean_x",0.0);
    m_mean_y = options.getValueOrDefault<double>("mean_y",0.0);
    m_mean_z = options.getValueOrDefault<double>("mean_z",0.0);
    m_stdev_x = options.getValueOrDefault<double>("stdev_x",1.0);
    m_stdev_y = options.getValueOrDefault<double>("stdev_y",1.0);
    m_stdev_z = options.getValueOrDefault<double>("stdev_z",1.0);
    m_mode = string2mode(options.getValueOrThrow<std::string>("mode"));
    m_numReturns = options.getValueOrDefault("number_of_returns", 0);
    if (m_numReturns > 10)
    {
        std::ostringstream oss;
        oss << getName() << ": Option 'number_of_returns' must be in the range "
            "[0,10].";
        throw pdal_error(oss.str());
    }
    if (m_count > 1)
    {
        m_delX = (m_maxX - m_minX) / (m_count - 1);
        m_delY = (m_maxY - m_minY) / (m_count - 1);
        m_delZ = (m_maxZ - m_minZ) / (m_count - 1);
    }
    else
    {
        m_delX = 0;
        m_delY = 0;
        m_delZ = 0;
    }
}


Options FauxReader::getDefaultOptions()
{
    Options options;
    Option count("num_points", 10, "Number of points");
    options.add(count);
    return options;
}


void FauxReader::addDimensions(PointLayoutPtr layout)
{
    layout->registerDims(getDefaultDimensions());
    if (m_numReturns > 0)
    {
        layout->registerDim(Dimension::Id::ReturnNumber);
        layout->registerDim(Dimension::Id::NumberOfReturns);
    }
}


Dimension::IdList FauxReader::getDefaultDimensions()
{
    Dimension::IdList ids;

    ids.push_back(Dimension::Id::X);
    ids.push_back(Dimension::Id::Y);
    ids.push_back(Dimension::Id::Z);
    ids.push_back(Dimension::Id::OffsetTime);
    return ids;
}

void FauxReader::ready(PointTableRef /*table*/)
{
    m_returnNum = 1;
    m_time = 0;
<<<<<<< HEAD
    m_seed = (uint32_t)std::time(NULL);    
=======
    m_seed = (uint32_t)std::time(NULL);
>>>>>>> 4a971546
    m_index = 0;
}


bool FauxReader::processOne(PointRef& point)
{
<<<<<<< HEAD
    double x;
    double y;
    double z;

    if (m_index >= m_count)
        return false;

=======
    if (m_index >= m_count)
        return false;

    double x(0), y(0), z(0);

>>>>>>> 4a971546
    switch (m_mode)
    {
    case Random:
        x = Utils::random(m_minX, m_maxX);
        y = Utils::random(m_minY, m_maxY);
        z = Utils::random(m_minZ, m_maxZ);
        break;
    case Constant:
        x = m_minX;
        y = m_minY;
        z = m_minZ;
        break;
    case Ramp:
        x = m_minX + m_delX * m_index;
        y = m_minY + m_delY * m_index;
        z = m_minZ + m_delZ * m_index;
        break;
    case Uniform:
        x = Utils::uniform(m_minX, m_maxX, m_seed++);
        y = Utils::uniform(m_minY, m_maxY, m_seed++);
        z = Utils::uniform(m_minZ, m_maxZ, m_seed++);
        break;
    case Normal:
        x = Utils::normal(m_mean_x, m_stdev_x, m_seed++);
        y = Utils::normal(m_mean_y, m_stdev_y, m_seed++);
        z = Utils::normal(m_mean_z, m_stdev_z, m_seed++);
        break;
    }

    point.setField(Dimension::Id::X, x);
    point.setField(Dimension::Id::Y, y);
    point.setField(Dimension::Id::Z, z);
    point.setField(Dimension::Id::OffsetTime, m_time++);
    if (m_numReturns > 0)
    {
        point.setField(Dimension::Id::ReturnNumber, m_returnNum);
        point.setField(Dimension::Id::NumberOfReturns, m_numReturns);
        m_returnNum = (m_returnNum % m_numReturns) + 1;
    }
    m_index++;
    return true;
}


point_count_t FauxReader::read(PointViewPtr view, point_count_t count)
{
    for (PointId idx = 0; idx < count; ++idx)
    {
        PointRef point = view->point(idx);
<<<<<<< HEAD
        if (!processOne(point));
            break;
=======
        processOne(point);
>>>>>>> 4a971546
        if (m_cb)
            m_cb(*view, idx);
    }
    return count;
}

} // namespace pdal<|MERGE_RESOLUTION|>--- conflicted
+++ resolved
@@ -177,18 +177,13 @@
 {
     m_returnNum = 1;
     m_time = 0;
-<<<<<<< HEAD
-    m_seed = (uint32_t)std::time(NULL);    
-=======
     m_seed = (uint32_t)std::time(NULL);
->>>>>>> 4a971546
     m_index = 0;
 }
 
 
 bool FauxReader::processOne(PointRef& point)
 {
-<<<<<<< HEAD
     double x;
     double y;
     double z;
@@ -196,13 +191,6 @@
     if (m_index >= m_count)
         return false;
 
-=======
-    if (m_index >= m_count)
-        return false;
-
-    double x(0), y(0), z(0);
-
->>>>>>> 4a971546
     switch (m_mode)
     {
     case Random:
@@ -252,12 +240,8 @@
     for (PointId idx = 0; idx < count; ++idx)
     {
         PointRef point = view->point(idx);
-<<<<<<< HEAD
         if (!processOne(point));
             break;
-=======
-        processOne(point);
->>>>>>> 4a971546
         if (m_cb)
             m_cb(*view, idx);
     }
