--- conflicted
+++ resolved
@@ -44,11 +44,8 @@
 
 #include "BpfCompressor.hpp"
 #include <pdal/pdal_macros.hpp>
-<<<<<<< HEAD
 #include <pdal/util/Utils.hpp>
-=======
 #include <pdal/util/ProgramArgs.hpp>
->>>>>>> f5a95851
 
 namespace pdal
 {
@@ -81,47 +78,17 @@
 
 void BpfWriter::initialize()
 {
-<<<<<<< HEAD
-    bool compression = options.getValueOrDefault("compression", false);
     m_header.m_compression = Utils::toNative(
-            compression ? BpfCompression::Zlib : BpfCompression::None);
-
-    std::string encodedHeader =
-        options.getValueOrDefault<std::string>("header_data");
-    m_extraData = Utils::base64_decode(encodedHeader);
-
-    std::string fileFormat =
-        options.getValueOrDefault<std::string>("format", "POINT");
-    std::transform(fileFormat.begin(), fileFormat.end(), fileFormat.begin(),
-        ::toupper);
-    if (fileFormat.find("POINT") != std::string::npos)
-        m_header.m_pointFormat = BpfFormat::PointMajor;
-    else if (fileFormat.find("BYTE") != std::string::npos)
-        m_header.m_pointFormat = BpfFormat::ByteMajor;
-    else
-        m_header.m_pointFormat = BpfFormat::DimMajor;
-    if (options.hasOption("coord_id"))
-    {
-        m_header.m_coordType = Utils::toNative(BpfCoordType::UTM);
-        m_header.m_coordId = options.getValueOrThrow<int>("coord_id");
-    }
-    else
-    {
-        m_header.m_coordType = Utils::toNative(BpfCoordType::None);
-        m_header.m_coordId = 0;
-=======
-    m_header.m_compression =
-        (uint8_t)(m_compression ? BpfCompression::Zlib : BpfCompression::None);
+            m_compression ? BpfCompression::Zlib : BpfCompression::None);
     m_extraData = Utils::base64_decode(m_extraDataSpec);
     if (m_header.m_coordId == -9999)
     {
         m_header.m_coordId = 0;
-        m_header.m_coordType = (int32_t)BpfCoordType::None;
+        m_header.m_coordType = Utils::toNative(BpfCoordType::None);
     }
     else
     {
-        m_header.m_coordType = (int32_t)BpfCoordType::UTM;
->>>>>>> f5a95851
+        m_header.m_coordType = Utils::toNative(BpfCoordType::UTM);
     }
 
     for (auto file : m_bundledFilesSpec)
